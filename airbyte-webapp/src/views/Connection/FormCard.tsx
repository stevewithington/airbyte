--- conflicted
+++ resolved
@@ -19,13 +19,8 @@
 interface FormCardProps extends CollapsibleCardProps {
   bottomSeparator?: boolean;
   // eslint-disable-next-line @typescript-eslint/no-explicit-any
-<<<<<<< HEAD
-  form: FormikConfig<any>;
+  form: FormikConfig<unknown>;
   mode?: ConnectionFormMode;
-=======
-  form: FormikConfig<unknown>;
-  mode?: "edit" | "readonly" | "create";
->>>>>>> 0f148746
 }
 
 export const FormCard: React.FC<FormCardProps> = ({ children, form, bottomSeparator = true, mode, ...props }) => {
