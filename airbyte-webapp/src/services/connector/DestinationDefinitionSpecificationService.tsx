import { QueryObserverResult, useQuery } from "react-query";

import { DestinationDefinitionSpecification } from "core/domain/connector";
import { useConfig } from "config";
import { useDefaultRequestMiddlewares } from "services/useDefaultRequestMiddlewares";
import { useInitService } from "services/useInitService";
import { DestinationDefinitionSpecificationService } from "core/domain/connector/DestinationDefinitionSpecificationService";
import { isDefined } from "utils/common";

import { SCOPE_WORKSPACE } from "../Scope";
import { useSuspenseQuery } from "./useSuspenseQuery";

export const destinationDefinitionSpecificationKeys = {
  all: [SCOPE_WORKSPACE, "destinationDefinitionSpecification"] as const,
  detail: (id: string | number) => [...destinationDefinitionSpecificationKeys.all, "details", id] as const,
};

function useGetService(): DestinationDefinitionSpecificationService {
  const { apiUrl } = useConfig();

  const requestAuthMiddleware = useDefaultRequestMiddlewares();

  return useInitService(() => new DestinationDefinitionSpecificationService(apiUrl, requestAuthMiddleware), [
    apiUrl,
    requestAuthMiddleware,
  ]);
}

export const useGetDestinationDefinitionSpecification = (id: string): DestinationDefinitionSpecification => {
  const service = useGetService();

<<<<<<< HEAD
  return (useQuery(destinationDefinitionSpecificationKeys.detail(id), () =>
    service.get(id)
  ) as QueryObserverSuccessResult<DestinationDefinitionSpecification>).data;
=======
  return useSuspenseQuery(destinationDefinitionSpecificationKeys.detail(id), () => service.get(id));
>>>>>>> b25c0de6
};

export const useGetDestinationDefinitionSpecificationAsync = (
  id: string | null
): QueryObserverResult<DestinationDefinitionSpecification, Error> => {
  const service = useGetService();

  const escapedId = id ?? "";
  return useQuery(destinationDefinitionSpecificationKeys.detail(escapedId), () => service.get(escapedId), {
    enabled: isDefined(id),
  });
};<|MERGE_RESOLUTION|>--- conflicted
+++ resolved
@@ -20,22 +20,16 @@
 
   const requestAuthMiddleware = useDefaultRequestMiddlewares();
 
-  return useInitService(() => new DestinationDefinitionSpecificationService(apiUrl, requestAuthMiddleware), [
-    apiUrl,
-    requestAuthMiddleware,
-  ]);
+  return useInitService(
+    () => new DestinationDefinitionSpecificationService(apiUrl, requestAuthMiddleware),
+    [apiUrl, requestAuthMiddleware]
+  );
 }
 
 export const useGetDestinationDefinitionSpecification = (id: string): DestinationDefinitionSpecification => {
   const service = useGetService();
 
-<<<<<<< HEAD
-  return (useQuery(destinationDefinitionSpecificationKeys.detail(id), () =>
-    service.get(id)
-  ) as QueryObserverSuccessResult<DestinationDefinitionSpecification>).data;
-=======
   return useSuspenseQuery(destinationDefinitionSpecificationKeys.detail(id), () => service.get(id));
->>>>>>> b25c0de6
 };
 
 export const useGetDestinationDefinitionSpecificationAsync = (
