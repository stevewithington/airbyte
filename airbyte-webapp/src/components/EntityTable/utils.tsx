--- conflicted
+++ resolved
@@ -1,27 +1,19 @@
-<<<<<<< HEAD
-import { Destination, DestinationDefinition, Source, SourceDefinition } from "core/domain/connector";
-import Status from "core/statuses";
-
 import {
+  ConnectionStatus,
   DestinationDefinitionRead,
+  DestinationRead,
   JobStatus,
   SourceDefinitionRead,
+  SourceRead,
   WebBackendConnectionRead,
 } from "../../core/request/GeneratedApi";
-import { EntityTableDataItem, ITableDataItem, Status as ConnectionStatus } from "./types";
-=======
-import { Connection, ConnectionStatus } from "core/domain/connection";
-import { Destination, DestinationDefinition, Source, SourceDefinition } from "core/domain/connector";
-import Status from "core/statuses";
-
 import { EntityTableDataItem, ITableDataItem, Status as ConnectionSyncStatus } from "./types";
->>>>>>> e2e6aaea
 
 // TODO: types in next methods look a bit ugly
 export function getEntityTableData<
   S extends "source" | "destination",
-  SoD extends S extends "source" ? Source : Destination,
-  Def extends S extends "source" ? SourceDefinition : DestinationDefinition
+  SoD extends S extends "source" ? SourceRead : DestinationRead,
+  Def extends S extends "source" ? SourceDefinitionRead : DestinationDefinitionRead
 >(entities: SoD[], connections: WebBackendConnectionRead[], definitions: Def[], type: S): EntityTableDataItem[] {
   const connectType = type === "source" ? "destination" : "source";
 
@@ -107,7 +99,7 @@
           ? `${connection.destination?.destinationName} - ${connection.destination?.name}`
           : connection[connectType]?.name || "", // TODO: Is name correct here?
       lastSync: connection.latestSyncJobCreatedAt,
-      enabled: connection.status === ConnectionStatus.ACTIVE,
+      enabled: connection.status === ConnectionStatus.active,
       schedule: connection.schedule,
       status: connection.status,
       isSyncing: connection.isSyncing,
@@ -118,30 +110,23 @@
   });
 };
 
-<<<<<<< HEAD
-export const getConnectionSyncStatus = (status: string, lastSyncStatus: JobStatus | undefined): string | null => {
-  if (status === ConnectionStatus.INACTIVE) return ConnectionStatus.INACTIVE;
-  if (!lastSyncStatus) return ConnectionStatus.EMPTY;
-  if (lastSyncStatus === Status.FAILED) return ConnectionStatus.FAILED;
-=======
 export const getConnectionSyncStatus = (
   status: ConnectionStatus,
-  lastSyncJobStatus: Status | null
+  lastSyncJobStatus: JobStatus | undefined
 ): ConnectionSyncStatus => {
-  if (status === ConnectionStatus.INACTIVE) return ConnectionSyncStatus.INACTIVE;
+  if (status === ConnectionStatus.inactive) return ConnectionSyncStatus.INACTIVE;
 
   switch (lastSyncJobStatus) {
-    case Status.SUCCEEDED:
+    case JobStatus.succeeded:
       return ConnectionSyncStatus.ACTIVE;
 
-    case Status.FAILED:
-    case Status.CANCELLED:
+    case JobStatus.failed:
+    case JobStatus.cancelled:
       return ConnectionSyncStatus.FAILED;
 
-    case Status.PENDING:
-    case Status.RUNNING:
+    case JobStatus.pending:
+    case JobStatus.running:
       return ConnectionSyncStatus.PENDING;
->>>>>>> e2e6aaea
 
     default:
       return ConnectionSyncStatus.EMPTY;
