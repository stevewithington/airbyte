/*
 * Copyright (c) 2021 Airbyte, Inc., all rights reserved.
 */

package io.airbyte.integrations.destination.gcs.jsonl;

import alex.mojaki.s3upload.MultiPartOutputStream;
import alex.mojaki.s3upload.StreamTransferManager;
import com.amazonaws.services.s3.AmazonS3;
import com.fasterxml.jackson.databind.JsonNode;
import com.fasterxml.jackson.databind.ObjectMapper;
import com.fasterxml.jackson.databind.node.ObjectNode;
import io.airbyte.commons.jackson.MoreMappers;
import io.airbyte.commons.json.Jsons;
import io.airbyte.integrations.base.JavaBaseConstants;
import io.airbyte.integrations.destination.gcs.GcsDestinationConfig;
import io.airbyte.integrations.destination.gcs.writer.BaseGcsWriter;
import io.airbyte.integrations.destination.gcs.writer.CommonWriter;
import io.airbyte.integrations.destination.gcs.writer.GscWriter;
import io.airbyte.integrations.destination.s3.S3Format;
import io.airbyte.integrations.destination.s3.util.S3StreamTransferManagerHelper;
import io.airbyte.integrations.destination.s3.writer.S3Writer;
import io.airbyte.protocol.models.AirbyteRecordMessage;
import io.airbyte.protocol.models.ConfiguredAirbyteStream;
import java.io.IOException;
import java.io.PrintWriter;
import java.nio.charset.StandardCharsets;
import java.sql.Timestamp;
import java.util.UUID;
import org.slf4j.Logger;
import org.slf4j.LoggerFactory;

public class GcsJsonlWriter extends BaseGcsWriter implements S3Writer, GscWriter, CommonWriter {

  protected static final Logger LOGGER = LoggerFactory.getLogger(GcsJsonlWriter.class);

  private static final ObjectMapper MAPPER = MoreMappers.initMapper();

  private final StreamTransferManager uploadManager;
  private final MultiPartOutputStream outputStream;
  private final PrintWriter printWriter;
<<<<<<< HEAD
  private final String gcsFileLocation;
=======
  private final String objectKey;
>>>>>>> 6889a892

  public GcsJsonlWriter(final GcsDestinationConfig config,
                        final AmazonS3 s3Client,
                        final ConfiguredAirbyteStream configuredStream,
                        final Timestamp uploadTimestamp) {
    super(config, s3Client, configuredStream);

    final String outputFilename = BaseGcsWriter.getOutputFilename(uploadTimestamp, S3Format.JSONL);
    objectKey = String.join("/", outputPrefix, outputFilename);

    gcsFileLocation = String.format("gs://%s/%s", config.getBucketName(), objectKey);
    LOGGER.info("Full GCS path for stream '{}': {}/{}", stream.getName(), config.getBucketName(), objectKey);

    this.uploadManager = S3StreamTransferManagerHelper.getDefault(
        config.getBucketName(), objectKey, s3Client, config.getFormatConfig().getPartSize());

    // We only need one output stream as we only have one input stream. This is reasonably performant.
    this.outputStream = uploadManager.getMultiPartOutputStreams().get(0);
    this.printWriter = new PrintWriter(outputStream, true, StandardCharsets.UTF_8);
  }

  @Override
  public void write(final UUID id, final AirbyteRecordMessage recordMessage) {
    final ObjectNode json = MAPPER.createObjectNode();
    json.put(JavaBaseConstants.COLUMN_NAME_AB_ID, id.toString());
    json.put(JavaBaseConstants.COLUMN_NAME_EMITTED_AT, recordMessage.getEmittedAt());
    json.set(JavaBaseConstants.COLUMN_NAME_DATA, recordMessage.getData());
    printWriter.println(Jsons.serialize(json));
  }

  @Override
  public void write(JsonNode formattedData) throws IOException {
    printWriter.println(Jsons.serialize(formattedData));
  }

  @Override
  protected void closeWhenSucceed() {
    printWriter.close();
    outputStream.close();
    uploadManager.complete();
  }

  @Override
  protected void closeWhenFail() {
    printWriter.close();
    outputStream.close();
    uploadManager.abort();
  }

  @Override
<<<<<<< HEAD
  public String getFileLocation() {
    return gcsFileLocation;
  }

  @Override
  public S3Format getFileFormat() {
    return S3Format.JSONL;
=======
  public String getOutputPath() {
    return objectKey;
>>>>>>> 6889a892
  }

}<|MERGE_RESOLUTION|>--- conflicted
+++ resolved
@@ -39,11 +39,8 @@
   private final StreamTransferManager uploadManager;
   private final MultiPartOutputStream outputStream;
   private final PrintWriter printWriter;
-<<<<<<< HEAD
   private final String gcsFileLocation;
-=======
   private final String objectKey;
->>>>>>> 6889a892
 
   public GcsJsonlWriter(final GcsDestinationConfig config,
                         final AmazonS3 s3Client,
@@ -94,7 +91,6 @@
   }
 
   @Override
-<<<<<<< HEAD
   public String getFileLocation() {
     return gcsFileLocation;
   }
@@ -102,10 +98,11 @@
   @Override
   public S3Format getFileFormat() {
     return S3Format.JSONL;
-=======
+  }
+
+  @Override
   public String getOutputPath() {
     return objectKey;
->>>>>>> 6889a892
   }
 
 }