--- conflicted
+++ resolved
@@ -40,11 +40,7 @@
       },
       "include_deleted": {
         "title": "Include Deleted",
-<<<<<<< HEAD
         "description": "Include data from deleted campaigns, ads and adsets.",
-=======
-        "description": "Include data from deleted campaigns, ads, and adsets",
->>>>>>> 0bce8c86
         "default": false,
         "type": "boolean"
       },
@@ -58,11 +54,7 @@
       },
       "insights_days_per_job": {
         "title": "Insights Days Per Job",
-<<<<<<< HEAD
         "description": "The number of days to sync in one job. The more data you have - the smaller you want this parameter to be.",
-=======
-        "description": "Number of days to sync in one job (the more data you have, the smaller this parameter should be)",
->>>>>>> 0bce8c86
         "default": 7,
         "minimum": 1,
         "maximum": 30,
