/*
 * Copyright (c) 2021 Airbyte, Inc., all rights reserved.
 */

package io.airbyte.workers.normalization;

import com.google.common.collect.ImmutableMap;
import io.airbyte.workers.process.ProcessFactory;
import java.util.Map;

public class NormalizationRunnerFactory {

  static final Map<String, DefaultNormalizationRunner.DestinationType> NORMALIZATION_MAPPING =
      ImmutableMap.<String, DefaultNormalizationRunner.DestinationType>builder()
          .put("airbyte/destination-bigquery", DefaultNormalizationRunner.DestinationType.BIGQUERY)
          .put("airbyte/destination-postgres", DefaultNormalizationRunner.DestinationType.POSTGRES)
          .put("airbyte/destination-postgres-strict-encrypt", DefaultNormalizationRunner.DestinationType.POSTGRES)
          .put("airbyte/destination-redshift", DefaultNormalizationRunner.DestinationType.REDSHIFT)
          .put("airbyte/destination-snowflake", DefaultNormalizationRunner.DestinationType.SNOWFLAKE)
          .put("airbyte/destination-mysql", DefaultNormalizationRunner.DestinationType.MYSQL)
<<<<<<< HEAD
          .put("airbyte/destination-mysql-strict-encrypt", DefaultNormalizationRunner.DestinationType.MYSQL)
=======
          .put("airbyte/destination-mssql", DefaultNormalizationRunner.DestinationType.MSSQL)
>>>>>>> e5abaecc
          .build();

  public static NormalizationRunner create(final String imageName, final ProcessFactory processFactory) {

    final String imageNameWithoutTag = imageName.split(":")[0];

    if (NORMALIZATION_MAPPING.containsKey(imageNameWithoutTag)) {
      return new DefaultNormalizationRunner(NORMALIZATION_MAPPING.get(imageNameWithoutTag), processFactory);
    } else {
      throw new IllegalStateException(
          String.format("Requested normalization for %s, but it is not included in the normalization mapping.", imageName));
    }
  }

}<|MERGE_RESOLUTION|>--- conflicted
+++ resolved
@@ -18,11 +18,8 @@
           .put("airbyte/destination-redshift", DefaultNormalizationRunner.DestinationType.REDSHIFT)
           .put("airbyte/destination-snowflake", DefaultNormalizationRunner.DestinationType.SNOWFLAKE)
           .put("airbyte/destination-mysql", DefaultNormalizationRunner.DestinationType.MYSQL)
-<<<<<<< HEAD
           .put("airbyte/destination-mysql-strict-encrypt", DefaultNormalizationRunner.DestinationType.MYSQL)
-=======
           .put("airbyte/destination-mssql", DefaultNormalizationRunner.DestinationType.MSSQL)
->>>>>>> e5abaecc
           .build();
 
   public static NormalizationRunner create(final String imageName, final ProcessFactory processFactory) {
