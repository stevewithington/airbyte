--- conflicted
+++ resolved
@@ -140,21 +140,21 @@
 - name: Commercetools
   sourceDefinitionId: 008b2e26-11a3-11ec-82a8-0242ac130003
   dockerRepository: airbyte/source-commercetools
-  dockerImageTag: 0.1.1
+  dockerImageTag: 0.1.0
   documentationUrl: https://docs.airbyte.io/integrations/sources/commercetools
   icon: commercetools.svg
   sourceType: api
 - name: Delighted
   sourceDefinitionId: cc88c43f-6f53-4e8a-8c4d-b284baaf9635
   dockerRepository: airbyte/source-delighted
-  dockerImageTag: 0.1.1
+  dockerImageTag: 0.1.0
   documentationUrl: https://docs.airbyte.io/integrations/sources/delighted
   icon: delighted.svg
   sourceType: api
 - name: Dixa
   sourceDefinitionId: 0b5c867e-1b12-4d02-ab74-97b2184ff6d7
   dockerRepository: airbyte/source-dixa
-  dockerImageTag: 0.1.3
+  dockerImageTag: 0.1.2
   documentationUrl: https://docs.airbyte.io/integrations/sources/dixa
   icon: dixa.svg
   sourceType: api
@@ -168,18 +168,14 @@
 - name: Exchange Rates Api
   sourceDefinitionId: e2b40e36-aa0e-4bed-b41b-bcea6fa348b1
   dockerRepository: airbyte/source-exchange-rates
-  dockerImageTag: 0.2.6
+  dockerImageTag: 0.2.5
   documentationUrl: https://docs.airbyte.io/integrations/sources/exchangeratesapi
   icon: exchangeratesapi.svg
   sourceType: api
 - name: Facebook Marketing
   sourceDefinitionId: e7778cfc-e97c-4458-9ecb-b4f2bba8946c
   dockerRepository: airbyte/source-facebook-marketing
-<<<<<<< HEAD
-  dockerImageTag: 0.2.27
-=======
   dockerImageTag: 0.2.30
->>>>>>> 0bce8c86
   documentationUrl: https://docs.airbyte.io/integrations/sources/facebook-marketing
   icon: facebook.svg
   sourceType: api
@@ -298,7 +294,7 @@
 - name: IBM Db2
   sourceDefinitionId: 447e0381-3780-4b46-bb62-00a4e3c8b8e2
   dockerRepository: airbyte/source-db2
-  dockerImageTag: 0.1.4
+  dockerImageTag: 0.1.3
   documentationUrl: https://docs.airbyte.io/integrations/sources/db2
   icon: db2.svg
   sourceType: database
