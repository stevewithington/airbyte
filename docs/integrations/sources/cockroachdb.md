--- conflicted
+++ resolved
@@ -104,14 +104,9 @@
 ## Changelog source-cockroachdb-strict-encrypt
 
 | Version | Date | Pull Request | Subject |
-<<<<<<< HEAD
-| :--- | :--- | :--- | :--- |
-| 0.1.1 | 2021-12-08 | [8494](https://github.com/airbytehq/airbyte/pull/8494) | Update fields in source-connectors specifications |
-| 0.1.0 | 2021-11-23 | [7457](https://github.com/airbytehq/airbyte/pull/7457) | CockroachDb source: Add only encrypted version for the connector |
-=======
 |:--------| :--- | :--- | :--- |
+| 0.1.4 | 2021-12-08 | [8494](https://github.com/airbytehq/airbyte/pull/8494) | Update fields in source-connectors specifications |
 | 0.1.3   | 2022-02-08 | [10173](https://github.com/airbytehq/airbyte/pull/10173) | Improved  discovering tables in case if user does not have permissions to any table |
 | 0.1.2   | 2021-12-24 | [9004](https://github.com/airbytehq/airbyte/pull/9004) | User can see only permmited tables during discovery |
 | 0.1.1   | 2021-12-24 | [8958](https://github.com/airbytehq/airbyte/pull/8958) | Add support for JdbcType.ARRAY |
 | 0.1.0   | 2021-11-23 | [7457](https://github.com/airbytehq/airbyte/pull/7457) | CockroachDb source: Add only encrypted version for the connector |
->>>>>>> 25760e48
