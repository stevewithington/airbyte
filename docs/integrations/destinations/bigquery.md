--- conflicted
+++ resolved
@@ -6,7 +6,6 @@
 
 # BigQuery
 
-<<<<<<< HEAD
 ## Uploading options
 There are 2 available options to upload data to bigquery `Standard` and `GCS Staging`.
 - `Standard` is option to upload data directly from your source to BigQuery storage. This way is faster and requires less resources than GCS one.
@@ -18,8 +17,6 @@
 
 WARNING: The Standard and GCS modes are not backward compatibility yet. Data needs to be synced from scratch to its own table\bucket and different schemas are used.  
 
-=======
->>>>>>> cbf268a5
 ## Overview
 
 The Airbyte BigQuery destination allows you to sync data to BigQuery. BigQuery is a serverless, highly scalable, and cost-effective data warehouse offered by Google Cloud Provider.
