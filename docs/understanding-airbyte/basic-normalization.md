# Basic Normalization

## High-Level Overview

{% hint style="info" %}
The high-level overview contains all the information you need to use Basic Normalization when pulling from APIs. Information past that can be read for advanced or educational purposes.
{% endhint %}

When you run your first Airbyte sync without the basic normalization, you'll notice that your data gets written to your destination as one data column with a JSON blob that contains all of your data. This is the `_airbyte_raw_` table that you may have seen before. Why do we create this table? A core tenet of ELT philosophy is that data should be untouched as it moves through the E and L stages so that the raw data is always accessible. If an unmodified version of the data exists in the destination, it can be retransformed without needing to sync data again.

If you have Basic Normalization enabled, Airbyte automatically uses this JSON blob to create a schema and tables with your data in mind, converting it to the format of your destination. This runs after your sync and may take a long time if you have a large amount of data synced. If you don't enable Basic Normalization, you'll have to transform the JSON data from that column yourself.

## Example

Basic Normalization uses a fixed set of rules to map a json object from a source to the types and format that are native to the destination. For example if a source emits data that looks like this:

```javascript
{
  "make": "alfa romeo",
  "model": "4C coupe",
  "horsepower": "247"
}
```

The destination connectors produce the following raw table in the destination database:
```sql
CREATE TABLE "_airbyte_raw_cars" (
    -- metadata added by airbyte
    "_airbyte_ab_id" VARCHAR, -- uuid value assigned by connectors to each row of the data written in the destination.
    "_airbyte_emitted_at" TIMESTAMP_WITH_TIMEZONE, -- time at which the record was emitted.
    "_airbyte_data" JSONB -- data stored as a Json Blob.
);
```

Then, basic normalization would create the following table:

```sql
CREATE TABLE "cars" (
    "_airbyte_ab_id" VARCHAR,
    "_airbyte_emitted_at" TIMESTAMP_WITH_TIMEZONE,
    "_airbyte_cars_hashid" VARCHAR,
    "_airbyte_normalized_at" TIMESTAMP_WITH_TIMEZONE,

    -- data from source
    "make" VARCHAR,
    "model" VARCHAR,
    "horsepower" INTEGER
);
```

## Normalization metadata columns

You'll notice that some metadata are added to keep track of important information about each record.
- Some are introduced at the destination connector level: These are propagated by the normalization process from the raw table to the final table
  - `_airbyte_ab_id`: uuid value assigned by connectors to each row of the data written in the destination.
  - `_airbyte_emitted_at`: time at which the record was emitted and recorded by destination connector.
- While other metadata columns are created at the normalization step.
  - `_airbyte_<table_name>_hashid`: hash value assigned by airbyte normalization derived from a hash function of the record data.
  - `_airbyte_normalized_at`: time at which the record was last normalized (useful to track when incremental transformations are performed)

Additional metadata columns can be added on some tables depending on the usage:
- On the Slowly Changing Dimension (SCD) tables:
- `_airbyte_start_at`: equivalent to the cursor column defined on the table, denotes when the row was first seen
- `_airbyte_end_at`: denotes until when the row was seen with these particular values. If this column is not NULL, then the record has been updated and is no longer the most up to date one. If NULL, then the row is the latest version for the record.
- `_airbyte_active_row`: denotes if the row for the record is the latest version or not.
- `_airbyte_unique_key_scd`: hash of primary keys + cursors used to de-duplicate the scd table.
- On de-duplicated (and SCD) tables:
- `_airbyte_unique_key`: hash of primary keys used to de-duplicate the final table.

The [normalization rules](basic-normalization.md#Rules) are _not_ configurable. They are designed to pick a reasonable set of defaults to hit the 80/20 rule of data normalization. We respect that normalization is a detail-oriented problem and that with a fixed set of rules, we cannot normalize your data in such a way that covers all use cases. If this feature does not meet your normalization needs, we always put the full json blob in destination as well, so that you can parse that object however best meets your use case. We will be adding more advanced normalization functionality shortly. Airbyte is focused on the EL of ELT. If you need a really featureful tool for the transformations then, we suggest trying out dbt.

Airbyte places the json blob version of your data in a table called `_airbyte_raw_<stream name>`. If basic normalization is turned on, it will place a separate copy of the data in a table called `<stream name>`. Under the hood, Airbyte is using dbt, which means that the data only ingresses into the data store one time. The normalization happens as a query within the datastore. This implementation avoids extra network time and costs.

## Why does Airbyte have Basic Normalization?

At its core, Airbyte is geared to handle the EL \(Extract Load\) steps of an ELT process. These steps can also be referred in Airbyte's dialect as "Source" and "Destination".

However, this is actually producing a table in the destination with a JSON blob column... For the typical analytics use case, you probably want this json blob normalized so that each field is its own column.

So, after EL, comes the T \(transformation\) and the first T step that Airbyte actually applies on top of the extracted data is called "Normalization".

Airbyte runs this step before handing the final data over to other tools that will manage further transformation down the line.

To summarize, we can represent the ELT process in the diagram below. These are steps that happens between your "Source Database or API" and the final "Replicated Tables" with examples of implementation underneath:

![](../.gitbook/assets/connecting-EL-with-T-4.png)

In Airbyte, the current normalization option is implemented using a dbt Transformer composed of:

* Airbyte base-normalization python package to generate dbt SQL models files
* dbt to compile and executes the models on top of the data in the destinations that supports it.

## Destinations that Support Basic Normalization

* [BigQuery](../integrations/destinations/bigquery.md)
* [MS Server SQL](../integrations/destinations/mssql.md)
* [MySQL](../integrations/destinations/mysql.md)
  * The server must support the `WITH` keyword.
  * Require MySQL &gt;= 8.0, or MariaDB &gt;= 10.2.1.
* [Postgres](../integrations/destinations/postgres.md)
* [Redshift](../integrations/destinations/redshift.md)
* [Snowflake](../integrations/destinations/snowflake.md)

Basic Normalization can be used in each of these destinations by configuring the "basic normalization" field to true when configuring the destination in the UI.

## Rules

### Typing

Airbyte tracks types using JsonSchema's primitive types. Here is how these types will map onto standard SQL types. Note: The names of the types may differ slightly across different destinations.

Airbyte uses the types described in the catalog to determine the correct type for each column. It does not try to use the values themselves to infer the type.

| JsonSchema Type | Resulting Type | Notes |
| :--- | :--- | :--- |
| `number` | float |  |
| `integer` | integer |  |
| `string` | string |  |
| `bit` | boolean |  |
| `boolean` | boolean |  |
| `string` with format label `date-time`| timestamp with timezone |  |
| `array` | new table | see [nesting](basic-normalization.md#Nesting) |
| `object` | new table | see [nesting](basic-normalization.md#Nesting) |

### Nesting

Basic Normalization attempts to expand any nested arrays or objects it receives into separate tables in order to allow more ergonomic querying of your data.

#### Arrays

Basic Normalization expands arrays into separate tables. For example if the source provides the following data:

```javascript
{
  "make": "alfa romeo",
  "model": "4C coupe",
  "limited_editions": [
    { "name": "4C spider", "release_year": 2013 },
    { "name" : "4C spider italia" , "release_year":  2018 }
  ]
}
```

The resulting normalized schema would be:

```sql
CREATE TABLE "cars" (
    "_airbyte_cars_hashid" VARCHAR,
    "_airbyte_emitted_at" TIMESTAMP_WITH_TIMEZONE,
    "_airbyte_normalized_at" TIMESTAMP_WITH_TIMEZONE,

    "make" VARCHAR,
    "model" VARCHAR
);

CREATE TABLE "limited_editions" (
    "_airbyte_limited_editions_hashid" VARCHAR,
    "_airbyte_cars_foreign_hashid" VARCHAR,
    "_airbyte_emitted_at" TIMESTAMP_WITH_TIMEZONE,
    "_airbyte_normalized_at" TIMESTAMP_WITH_TIMEZONE,

    "name" VARCHAR,
    "release_year" VARCHAR
);
```

If the nested items in the array are not objects then they are expanded into a string field of comma separated values e.g.:

```javascript
{
  "make": "alfa romeo",
  "model": "4C coupe",
  "limited_editions": [ "4C spider", "4C spider italia"]
}
```

The resulting normalized schema would be:

```sql
CREATE TABLE "cars" (
    "_airbyte_cars_hashid" VARCHAR,
    "_airbyte_emitted_at" TIMESTAMP_WITH_TIMEZONE,
    "_airbyte_normalized_at" TIMESTAMP_WITH_TIMEZONE,

    "make" VARCHAR,
    "model" VARCHAR
);

CREATE TABLE "limited_editions" (
    "_airbyte_limited_editions_hashid" VARCHAR,
    "_airbyte_cars_foreign_hashid" VARCHAR,
    "_airbyte_emitted_at" TIMESTAMP_WITH_TIMEZONE,
    "_airbyte_normalized_at" TIMESTAMP_WITH_TIMEZONE,

    "data" VARCHAR
);
```

#### Objects

In the case of a nested object e.g.:

```javascript
{
  "make": "alfa romeo",
  "model": "4C coupe",
  "powertrain_specs": { "horsepower": 247, "transmission": "6-speed" }
}
```

The normalized schema would be:

```sql
CREATE TABLE "cars" (
    "_airbyte_cars_hashid" VARCHAR,
    "_airbyte_emitted_at" TIMESTAMP_WITH_TIMEZONE,
    "_airbyte_normalized_at" TIMESTAMP_WITH_TIMEZONE,

    "make" VARCHAR,
    "model" VARCHAR
);

CREATE TABLE "powertrain_specs" (
    "_airbyte_powertrain_hashid" VARCHAR,
    "_airbyte_cars_foreign_hashid" VARCHAR,
    "_airbyte_emitted_at" TIMESTAMP_WITH_TIMEZONE,
    "_airbyte_normalized_at" TIMESTAMP_WITH_TIMEZONE,

    "horsepower" INTEGER,
    "transmission" VARCHAR
);
```

### Naming Collisions for un-nested objects

When extracting nested objects or arrays, the Basic Normalization process needs to figure out new names for the expanded tables.

For example, if we had a `cars` table with a nested column `cars` containing an object whose schema is identical to the parent table.

```javascript
{
  "make": "alfa romeo",
  "model": "4C coupe",
  "cars": [
    { "make": "audi", "model": "A7" },
    { "make" : "lotus" , "model":  "elise" }
    { "make" : "chevrolet" , "model":  "mustang" }
  ]
}
```

The expanded table would have a conflict in terms of naming since both are named `cars`. To avoid name collisions and ensure a more consistent naming scheme, Basic Normalization chooses the expanded name as follows:

* `cars` for the original parent table
* `cars_da3_cars` for the expanded nested columns following this naming scheme in 3 parts: `<Json path>_<Hash>_<nested column name>`
* Json path: The entire json path string with '\_' characters used as delimiters to reach the table that contains the nested column name.
* Hash: Hash of the entire json path to reach the nested column reduced to 3 characters. This is to make sure we have a unique name \(in case part of the name gets truncated, see below\)
* Nested column name: name of the column being expanded into its own table.

By following this strategy, nested columns should "never" collide with other table names. If it does, an exception will probably be thrown either by the normalization process or by dbt that runs afterward.

```sql
CREATE TABLE "cars" (
    "_airbyte_cars_hashid" VARCHAR,
    "_airbyte_emitted_at" TIMESTAMP_WITH_TIMEZONE,
    "_airbyte_normalized_at" TIMESTAMP_WITH_TIMEZONE,

    "make" VARCHAR,
    "model" VARCHAR
);

CREATE TABLE "cars_da3_cars" (
    "_airbyte_cars_hashid" VARCHAR,
    "_airbyte_cars_foreign_hashid" VARCHAR,
    "_airbyte_emitted_at" TIMESTAMP_WITH_TIMEZONE,
    "_airbyte_normalized_at" TIMESTAMP_WITH_TIMEZONE,

    "make" VARCHAR,
    "model" VARCHAR
);
```

### Naming limitations & truncation

Note that different destinations have various naming limitations, most commonly on how long names can be. For instance, the Postgres documentation states:

> The system uses no more than NAMEDATALEN-1 bytes of an identifier; longer names can be written in commands, but they will be truncated. By default, NAMEDATALEN is 64 so the maximum identifier length is 63 bytes

Most modern data warehouses have name lengths limits on the longer side, so this should not affect us that often. Basic Normalization will fallback to the following rules:

1. No Truncate if under destination's character limits

However, in the rare cases where these limits are reached:

1. Truncate only the `Json path` to fit into destination's character limits
2. Truncate the `Json path` to at least the 10 first characters, then truncate the nested column name starting in the middle to preserve prefix/suffix substrings intact \(whenever a truncate in the middle is made, two '\_\_' characters are also inserted to denote where it happened\) to fit into destination's character limits

As an example from the hubspot source, we could have the following tables with nested columns:

| Description | Example 1 | Example 2 |
| :--- | :--- | :--- |
| Original Stream Name | companies | deals |
| Json path to the nested column | `companies/property_engagements_last_meeting_booked_campaign` | `deals/properties/engagements_last_meeting_booked_medium` |
| Final table name of expanded nested column on BigQuery | companies\_2e8\_property\_engag**ements\_last\_meeting\_bo**oked\_campaign | deals\_prop**erties**\_6e6\_engagements\_l**ast\_meeting\_**booked\_medium |
| Final table name of expanded nested column on Postgres | companies\_2e8\_property\_engag**\_\_**oked\_campaign | deals\_prop\_6e6\_engagements\_l**\_\_**booked\_medium |

As mentioned in the overview:

* Airbyte places the json blob version of your data in a table called `_airbyte_raw_<stream name>`.
* If basic normalization is turned on, it will place a separate copy of the data in a table called `<stream name>`.
* In certain pathological cases, basic normalization is required to generate large models with many columns and multiple intermediate transformation steps for a stream. This may break down the "ephemeral" materialization strategy and require the use of additional intermediate views or tables instead. As a result, you may notice additional temporary tables being generated in the destination to handle these checkpoints.

## UI Configurations

To enable basic normalization \(which is optional\), you can toggle it on or disable it in the "Normalization and Transformation" section when setting up your connection:

![](../.gitbook/assets/basic-normalization-configuration.png)

## Incremental runs

When the source is configured with sync modes compatible with incremental transformations (using append on destination) such as ( [full_refresh_append](connections/full-refresh-append.md), [incremental append](connections/incremental-append.md) or  [incremental deduped history](connections/incremental-deduped-history.md)), only rows that have changed in the source are transferred over the network and written by the destination connector.
Normalization will then try to build the normalized tables incrementally as the rows in the raw tables that have been created or updated since the last time dbt ran. As such, on each dbt run, the models get built incrementally. This limits the amount of data that needs to be transformed, vastly reducing the runtime of the transformations. This improves warehouse performance and reduces compute costs.
Because normalization can be either run incrementally and, or, in full refresh, a technical column `_airbyte_normalized_at` can serve to track when was the last time a record has been transformed and written by normalization.
This may greatly diverge from the `_airbyte_emitted_at` value as the normalized tables could be totally re-built at a latter time from the data stored in the `_airbyte_raw` tables.

## Partitioning, clustering, sorting, indexing

Normalization produces tables that are partitioned, clustered, sorted or indexed depending on the destination engine and on the type of tables being built. The goal of these are to make read more performant, especially when running incremental updates.

In general, normalization needs to do lookup on the last emitted_at column to know if a record is freshly produced and need to be
incrementally processed or not. But in certain models, such as SCD tables for example, we also need to retrieve older data to update their type 2 SCD end_date and active_row flags, thus a different partitioning scheme is used to optimize that use case.

On Postgres destination, an additional table suffixed with `_stg` for every stream replicated in  [incremental deduped history](connections/incremental-deduped-history.md) needs to be persisted (in a different staging schema) for incremental transformations to work because of a [limitation](https://github.com/dbt-labs/docs.getdbt.com/issues/335#issuecomment-694199569).

## Extending Basic Normalization

Note that all the choices made by Normalization as described in this documentation page in terms of naming (and more) could be overridden by your own custom choices. To do so, you can follow the following tutorials:

* to build a [custom SQL view](../operator-guides/transformation-and-normalization/transformations-with-sql.md) with your own naming conventions
* to export, edit and run [custom dbt normalization](../operator-guides/transformation-and-normalization/transformations-with-dbt.md) yourself
* or further, you can configure the use of a custom dbt project within Airbyte by following [this guide](../operator-guides/transformation-and-normalization/transformations-with-airbyte.md).

## CHANGELOG

### airbyte-integration/bases/base-normalization

Note that Basic Normalization is packaged in a docker image `airbyte/normalization`. This image is tied to and released along with a specific Airbyte version. It is not configurable independently like it is possible to do with connectors \(source & destinations\)

Therefore, in order to "upgrade" to the desired normalization version, you need to use the corresponding Airbyte version that it's being released in:

| Airbyte Version | Normalization Version | Date | Pull Request | Subject |
|:----------------| :--- | :--- | :--- | :--- |
<<<<<<< HEAD
| 0.35.60-alpha   | 0.1.74 | 2022-03-28 | [\#11470](https://github.com/airbytehq/airbyte/pull/11470) | Upgrade MySQL to dbt 1.0.0 |
=======
| 0.35.61-alpha   | 0.1.74 | 2022-03-24 | [\#10905](https://github.com/airbytehq/airbyte/pull/10905) | Update clickhouse dbt version |
>>>>>>> 707b2a23
| 0.35.60-alpha   | 0.1.73 | 2022-03-25 | [\#11267](https://github.com/airbytehq/airbyte/pull/11267) | Set `--event-buffer-size` to reduce memory usage |
| 0.35.59-alpha   | 0.1.72 | 2022-03-24 | [\#11093](https://github.com/airbytehq/airbyte/pull/11093) | Added Snowflake OAuth2.0 support |
| 0.35.53-alpha   | 0.1.71 | 2022-03-14 | [\#11077](https://github.com/airbytehq/airbyte/pull/11077) | Enable BigQuery to handle project ID embedded inside dataset ID |
| 0.35.49-alpha   | 0.1.70 | 2022-03-11 | [\#11051](https://github.com/airbytehq/airbyte/pull/11051) | Upgrade dbt to 1.0.0 (except for MySQL and Oracle) |
| 0.35.45-alpha   | 0.1.69 | 2022-03-04 | [\#10754](https://github.com/airbytehq/airbyte/pull/10754) | Enable Clickhouse normalization over SSL |
| 0.35.32-alpha   | 0.1.68 | 2022-02-20 | [\#10485](https://github.com/airbytehq/airbyte/pull/10485) | Fix row size too large for table with numerous `string` fields |
|                 | 0.1.66 | 2022-02-04 | [\#9341](https://github.com/airbytehq/airbyte/pull/9341) | Fix normalization for bigquery datasetId and tables |
| 0.35.13-alpha   | 0.1.65 | 2021-01-28 | [\#9846](https://github.com/airbytehq/airbyte/pull/9846) | Tweak dbt multi-thread parameter down |
| 0.35.12-alpha   | 0.1.64 | 2021-01-28 | [\#9793](https://github.com/airbytehq/airbyte/pull/9793) | Support PEM format for ssh-tunnel keys |
| 0.35.4-alpha    | 0.1.63 | 2021-01-07 | [\#9301](https://github.com/airbytehq/airbyte/pull/9301) | Fix Snowflake prefix tables starting with numbers |
|                 | 0.1.62 | 2021-01-07 | [\#9340](https://github.com/airbytehq/airbyte/pull/9340) | Use TCP-port support for clickhouse |
|                 | 0.1.62 | 2021-01-07 | [\#9063](https://github.com/airbytehq/airbyte/pull/9063) | Change Snowflake-specific materialization settings |
|                 | 0.1.62 | 2021-01-07 | [\#9317](https://github.com/airbytehq/airbyte/pull/9317) | Fix issue with quoted & case sensitive columns |
|                 | 0.1.62 | 2021-01-07 | [\#9281](https://github.com/airbytehq/airbyte/pull/9281) | Fix SCD partition by float columns in BigQuery |
| 0.32.11-alpha   | 0.1.61 | 2021-12-02 | [\#8394](https://github.com/airbytehq/airbyte/pull/8394) | Fix incremental queries not updating empty tables |
|                 | 0.1.61 | 2021-12-01 | [\#8378](https://github.com/airbytehq/airbyte/pull/8378) | Fix un-nesting queries and add proper ref hints |
| 0.32.5-alpha    | 0.1.60 | 2021-11-22 | [\#8088](https://github.com/airbytehq/airbyte/pull/8088) | Speed-up incremental queries for SCD table on Snowflake |
| 0.30.32-alpha   | 0.1.59 | 2021-11-08 | [\#7669](https://github.com/airbytehq/airbyte/pull/7169) | Fix nested incremental dbt |
| 0.30.24-alpha   | 0.1.57 | 2021-10-26 | [\#7162](https://github.com/airbytehq/airbyte/pull/7162) | Implement incremental dbt updates |
| 0.30.16-alpha   | 0.1.52 | 2021-10-07 | [\#6379](https://github.com/airbytehq/airbyte/pull/6379) | Handle empty string for date and date-time format |
|                 | 0.1.51 | 2021-10-08 | [\#6799](https://github.com/airbytehq/airbyte/pull/6799) | Added support for ad\_cdc\_log\_pos while normalization |
|                 | 0.1.50 | 2021-10-07 | [\#6079](https://github.com/airbytehq/airbyte/pull/6079) | Added support for MS SQL Server normalization |
|                 | 0.1.49 | 2021-10-06 | [\#6709](https://github.com/airbytehq/airbyte/pull/6709) | Forward destination dataset location to dbt profiles |
| 0.29.17-alpha   | 0.1.47 | 2021-09-20 | [\#6317](https://github.com/airbytehq/airbyte/pull/6317) | MySQL: updated MySQL normalization with using SSH tunnel |
|                 | 0.1.45 | 2021-09-18 | [\#6052](https://github.com/airbytehq/airbyte/pull/6052) | Snowflake: accept any date-time format |
| 0.29.8-alpha    | 0.1.40 | 2021-08-18 | [\#5433](https://github.com/airbytehq/airbyte/pull/5433) | Allow optional credentials\_json for BigQuery |
| 0.29.5-alpha    | 0.1.39 | 2021-08-11 | [\#4557](https://github.com/airbytehq/airbyte/pull/4557) | Handle date times and solve conflict name btw stream/field |
| 0.28.2-alpha    | 0.1.38 | 2021-07-28 | [\#5027](https://github.com/airbytehq/airbyte/pull/5027) | Handle quotes in column names when parsing JSON blob |
| 0.27.5-alpha    | 0.1.37 | 2021-07-22 | [\#3947](https://github.com/airbytehq/airbyte/pull/4881/) | Handle `NULL` cursor field values when deduping |
| 0.27.2-alpha    | 0.1.36 | 2021-07-09 | [\#3947](https://github.com/airbytehq/airbyte/pull/4163/) | Enable normalization for MySQL destination |
<|MERGE_RESOLUTION|>--- conflicted
+++ resolved
@@ -350,11 +350,8 @@
 
 | Airbyte Version | Normalization Version | Date | Pull Request | Subject |
 |:----------------| :--- | :--- | :--- | :--- |
-<<<<<<< HEAD
-| 0.35.60-alpha   | 0.1.74 | 2022-03-28 | [\#11470](https://github.com/airbytehq/airbyte/pull/11470) | Upgrade MySQL to dbt 1.0.0 |
-=======
+| 0.35.62-alpha   | 0.1.75 | 2022-03-28 | [\#11470](https://github.com/airbytehq/airbyte/pull/11470) | Upgrade MySQL to dbt 1.0.0 |
 | 0.35.61-alpha   | 0.1.74 | 2022-03-24 | [\#10905](https://github.com/airbytehq/airbyte/pull/10905) | Update clickhouse dbt version |
->>>>>>> 707b2a23
 | 0.35.60-alpha   | 0.1.73 | 2022-03-25 | [\#11267](https://github.com/airbytehq/airbyte/pull/11267) | Set `--event-buffer-size` to reduce memory usage |
 | 0.35.59-alpha   | 0.1.72 | 2022-03-24 | [\#11093](https://github.com/airbytehq/airbyte/pull/11093) | Added Snowflake OAuth2.0 support |
 | 0.35.53-alpha   | 0.1.71 | 2022-03-14 | [\#11077](https://github.com/airbytehq/airbyte/pull/11077) | Enable BigQuery to handle project ID embedded inside dataset ID |
