--- conflicted
+++ resolved
@@ -5,9 +5,6 @@
 package io.airbyte.server.apis;
 
 import io.airbyte.analytics.TrackingClient;
-<<<<<<< HEAD
-import io.airbyte.api.model.*;
-=======
 import io.airbyte.api.model.CheckConnectionRead;
 import io.airbyte.api.model.CheckOperationRead;
 import io.airbyte.api.model.CompleteDestinationOAuthRequest;
@@ -45,7 +42,9 @@
 import io.airbyte.api.model.JobListRequestBody;
 import io.airbyte.api.model.JobReadList;
 import io.airbyte.api.model.LogsRequestBody;
-import io.airbyte.api.model.Notification;
+import io.airbyte.api.model.NotificationConnectionCreate;
+import io.airbyte.api.model.NotificationCreate;
+import io.airbyte.api.model.NotificationLegacy;
 import io.airbyte.api.model.NotificationRead;
 import io.airbyte.api.model.OAuthConsentRead;
 import io.airbyte.api.model.OperationCreate;
@@ -87,7 +86,6 @@
 import io.airbyte.api.model.WorkspaceReadList;
 import io.airbyte.api.model.WorkspaceUpdate;
 import io.airbyte.api.model.WorkspaceUpdateName;
->>>>>>> f77b5924
 import io.airbyte.commons.features.FeatureFlags;
 import io.airbyte.commons.io.FileTtlManager;
 import io.airbyte.commons.version.AirbyteVersion;
@@ -158,26 +156,26 @@
   private final Path workspaceRoot;
 
   public ConfigurationApi(final ConfigRepository configRepository,
-                          final JobPersistence jobPersistence,
-                          final ConfigPersistence seed,
-                          final SecretsRepositoryReader secretsRepositoryReader,
-                          final SecretsRepositoryWriter secretsRepositoryWriter,
-                          final SchedulerJobClient schedulerJobClient,
-                          final SynchronousSchedulerClient synchronousSchedulerClient,
-                          final FileTtlManager archiveTtlManager,
-                          final WorkflowServiceStubs temporalService,
-                          final Database configsDatabase,
-                          final Database jobsDatabase,
-                          final TrackingClient trackingClient,
-                          final WorkerEnvironment workerEnvironment,
-                          final LogConfigs logConfigs,
-                          final WorkerConfigs workerConfigs,
-                          final String webappUrl,
-                          final AirbyteVersion airbyteVersion,
-                          final Path workspaceRoot,
-                          final HttpClient httpClient,
-                          final FeatureFlags featureFlags,
-                          final EventRunner eventRunner) {
+      final JobPersistence jobPersistence,
+      final ConfigPersistence seed,
+      final SecretsRepositoryReader secretsRepositoryReader,
+      final SecretsRepositoryWriter secretsRepositoryWriter,
+      final SchedulerJobClient schedulerJobClient,
+      final SynchronousSchedulerClient synchronousSchedulerClient,
+      final FileTtlManager archiveTtlManager,
+      final WorkflowServiceStubs temporalService,
+      final Database configsDatabase,
+      final Database jobsDatabase,
+      final TrackingClient trackingClient,
+      final WorkerEnvironment workerEnvironment,
+      final LogConfigs logConfigs,
+      final WorkerConfigs workerConfigs,
+      final String webappUrl,
+      final AirbyteVersion airbyteVersion,
+      final Path workspaceRoot,
+      final HttpClient httpClient,
+      final FeatureFlags featureFlags,
+      final EventRunner eventRunner) {
     this.workerEnvironment = workerEnvironment;
     this.logConfigs = logConfigs;
     this.workspaceRoot = workspaceRoot;
@@ -301,6 +299,7 @@
     });
   }
 
+  // NOTIFICATION
   @Override
   public NotificationRead tryNotificationConfig(final NotificationLegacy notification) {
     return execute(() -> workspacesHandler.tryNotification(notification));
