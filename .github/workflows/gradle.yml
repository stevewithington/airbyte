--- conflicted
+++ resolved
@@ -247,7 +247,6 @@
           SLACK_USERNAME: Buildbot
           SLACK_TITLE: "Build Success"
           SLACK_FOOTER: ""
-<<<<<<< HEAD
 
   ## Gradle Build (Platform)
   # In case of self-hosted EC2 errors, remove this block.
@@ -344,7 +343,7 @@
           SLACK_USERNAME: Buildbot
           SLACK_TITLE: "Build Success"
           SLACK_FOOTER: ""
-=======
+
   # In case of self-hosted EC2 errors, remove this block.
   stop-platform-build-runner:
     name: "Platform: Stop Build EC2 Runner"
@@ -368,7 +367,6 @@
           github-token: ${{ secrets.SELF_RUNNER_GITHUB_ACCESS_TOKEN }}
           label: ${{ needs.start-platform-build-runner.outputs.label }}
           ec2-instance-id: ${{ needs.start-platform-build-runner.outputs.ec2-instance-id }}
->>>>>>> f0e8e48d
 
   octavia-cli-build:
     runs-on: ubuntu-latest
