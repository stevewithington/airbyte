--- conflicted
+++ resolved
@@ -41,18 +41,12 @@
         "Tracker": "https://github.com/airbytehq/airbyte/issues",
     },
     packages=find_packages(exclude=("unit_tests", "docs")),
-<<<<<<< HEAD
     install_requires=[
         "click~=8.0.3",
         f"airbyte_api_client @ file://{os.getcwd()}/build/airbyte_api_client",
-        "datamodel-code-generator[http]~=0.11.17",
         "jinja2~=3.0.3",
     ],
     python_requires=">=3.8.12",
-=======
-    install_requires=["click~=8.0.3", f"airbyte_api_client @ file://{os.getcwd()}/build/airbyte_api_client"],
-    python_requires=">=3.7",
->>>>>>> a60f2153
     extras_require={
         "dev": ["MyPy~=0.812", "pytest~=6.2.5", "pytest-cov", "pytest-mock", "requests-mock", "pre-commit"],
         "sphinx-docs": [
