--- conflicted
+++ resolved
@@ -1,11 +1,7 @@
 package io.dataline.conduit.server;
 
-<<<<<<< HEAD
 import io.dataline.conduit.commons.db.DatabaseHelper;
-import io.dataline.conduit.server.apis.PetApi;
-=======
 import io.dataline.conduit.server.apis.ConduitConfigurationApi;
->>>>>>> 4319ba4d
 import org.eclipse.jetty.server.Server;
 import org.eclipse.jetty.servlet.ServletContextHandler;
 import org.eclipse.jetty.servlet.ServletHolder;
@@ -19,15 +15,9 @@
 
   public ServerApp() {}
 
-<<<<<<< HEAD
-    public void start() throws Exception {
-        DatabaseHelper.initializeDatabase();
-
-        Server server = new Server(8080);
-=======
   public void start() throws Exception {
+    DatabaseHelper.initializeDatabase();
     Server server = new Server(8080);
->>>>>>> 4319ba4d
 
     ServletContextHandler handler = new ServletContextHandler();
 
