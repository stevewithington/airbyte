--- conflicted
+++ resolved
@@ -1,11 +1,7 @@
 import com.bmuschko.gradle.docker.tasks.image.DockerBuildImage
 
 /*
-<<<<<<< HEAD
-C'est une
-=======
-This
->>>>>>> 1fe77ee0
+This is
  */
 buildscript {
     repositories {
